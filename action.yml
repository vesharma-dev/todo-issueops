<<<<<<< HEAD
name: 'TODO Bot'
description: 'An IssueOps Action that automatically manages issues from TODO comments in your code.'
=======
name: 'TODO IssueOps'
description: 'A GitHub Action that enables IssueOps by automatically creating, updating, and closing GitHub issues from TODO comments in your code.'
>>>>>>> 6f3b26b1
author: '@vesharma-dev'
inputs:
  token:
    description: 'The GitHub token to use for API operations'
    required: true
    default: ${{ github.token }}
  keywords:
    description: 'Comma-separated list of keywords to search for in comments'
    required: false
    default: 'TODO,FIXME'
  assignees:
    description: 'Comma-separated list of GitHub usernames to assign to new issues'
    required: false
  labels:
    description: 'Comma-separated list of labels to add to new issues'
    required: false
    default: 'todo-issueops'
runs:
  using: 'docker'
  image: 'Dockerfile'
branding:
  icon: git-pull-request
  color: white<|MERGE_RESOLUTION|>--- conflicted
+++ resolved
@@ -1,10 +1,5 @@
-<<<<<<< HEAD
 name: 'TODO Bot'
 description: 'An IssueOps Action that automatically manages issues from TODO comments in your code.'
-=======
-name: 'TODO IssueOps'
-description: 'A GitHub Action that enables IssueOps by automatically creating, updating, and closing GitHub issues from TODO comments in your code.'
->>>>>>> 6f3b26b1
 author: '@vesharma-dev'
 inputs:
   token:
